--- conflicted
+++ resolved
@@ -127,11 +127,8 @@
 df = pd.DataFrame({"date": pd.to_datetime(dates), "seconds": seconds})
 
 # Calculate cumulative seconds and streak
-<<<<<<< HEAD
-df["cumulative_seconds"] = df["seconds"].cumsum() + (50 * 60 * 60)
-=======
 df["cumulative_seconds"] = df["seconds"].cumsum() + initial_time
->>>>>>> 8818bbc8
+
 df["cumulative_minutes"] = df["cumulative_seconds"] / 60
 df["cumulative_hours"] = df["cumulative_minutes"] / 60
 df["streak"] = (df["seconds"] > 0).astype(int)
@@ -513,14 +510,7 @@
                 days_to_milestone = (
                     (milestone - current_hours) * 3600
                 ) / avg_seconds_per_day
-<<<<<<< HEAD
-                predicted_date = df["date"].iloc[-1] + \
-                    timedelta(days=days_to_milestone)
-                st.write(
-                f"📅 {milestone} hours: {predicted_date.strftime('%Y-%m-%d')} "
-                f"({days_to_milestone:.0f} days)"
-            )
-=======
+
                 days_to_milestone_7day = (
                     ((milestone - current_hours) * 3600) / current_7day_avg
                     if current_7day_avg > 0
@@ -555,7 +545,7 @@
                     st.write(
                         f"{predicted_date_30day.strftime('%Y-%m-%d')} ({days_to_milestone_30day:.0f}d)"
                     )
->>>>>>> 8818bbc8
+
             else:
                 cols = st.columns([2, 9])
                 with cols[0]:
