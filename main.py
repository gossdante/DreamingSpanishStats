"""
A Streamlit dashboard application for tracking and visualizing Dreaming Spanish learning progress.

This application provides an interactive interface to:
- Load and display viewing data from the Dreaming Spanish API
- Visualize viewing patterns
- Track progress towards learning milestones (50, 150, 300, 600, 1000, 1500 hours)
- Generate predictions for future milestone achievements
- Display statistics like streaks, best days, and goal completion rates
- Export viewing data to CSV format
"""

from datetime import timedelta

import pandas as pd
import plotly.express as px
import plotly.graph_objects as go
import streamlit as st
from dotenv import load_dotenv
import os

from src.utils import generate_future_predictions, get_initial_time, load_data

# Set pandas option for future compatibility
pd.set_option("future.no_silent_downcasting", True)


MILESTONES = [50, 150, 300, 600, 1000, 1500]
COLOUR_PALETTE = {
    "primary": "#2E86C1",  # Primary blue
    "7day_avg": "#FFA500",  # Orange
    "30day_avg": "#2ECC71",  # Green
    # Milestone colors - using an accessible and distinguishable gradient
    "50": "#FF6B6B",  # Coral red
    "150": "#4ECDC4",  # Turquoise
    "300": "#9B59B6",  # Purple
    "600": "#F1C40F",  # Yellow
    "1000": "#E67E22",  # Orange
    "1500": "#2ECC71",  # Green
}

st.set_page_config(page_title="Dreaming Spanish Time Tracker", layout="wide")

st.title("Dreaming Spanish Time Tracker")
st.subheader("Analyze your viewing habits and predict your progress")
st.info(
    "This tool is new and may contain bugs and slight statistical errors for the time being. Please report any issues on the GitHub repository. Thank you!"
)

button_col1, button_col2, button_col3 = st.columns([1, 1, 1])
with button_col1:
    st.link_button(
        "☁️ Official Progress",
        "https://www.dreamingspanish.com/progress",
        use_container_width=True,
    )

with button_col2:
    st.link_button(
        "🪲 Report Issue",
        "http://github.com/HarryPeach/dreamingspanishstats/issues",
        use_container_width=True,
    )

with button_col3:
    st.link_button(
        "📖 Source Code",
        "http://github.com/HarryPeach/dreamingspanishstats",
        use_container_width=True,
    )

# Add token input and buttons in an aligned row
st.write("")  # Add some spacing
col1, col2 = st.columns([4, 1])
with col1:
    token = st.text_input(
        "Enter your bearer token:",
        type="password",
        key="token_input",
        label_visibility="collapsed",
    )
with col2:
    go_button = st.button("Go", type="primary", use_container_width=True)

load_dotenv()
token = os.getenv("BEARER_TOKEN")
# Check if token is provided

if not token:
    st.warning("Please enter your bearer token above to fetch data")
    # Load and display README
    try:
        with open("bearer_how_to.md", "r") as file:
            readme_content = file.read()
            if readme_content:
                st.markdown(readme_content, unsafe_allow_html=True)
    except FileNotFoundError:
        pass
    st.stop()

# Load data when token is provided and button is clicked
if "data" not in st.session_state or go_button:
    with st.spinner("Fetching data..."):
        data = load_data(token)
        if data is None:
            st.error(
                "Failed to fetch data from the DreamingSpnaish API. Please check your bearer token, ensuring it doesn't contain anything extra such as 'token:' at the beginning."
            )
            st.stop()
        st.session_state.data = data

result = st.session_state.data
df = result.df
initial_time = get_initial_time(token) or 0
goals_reached = result.goals_reached
total_days = result.total_days
current_goal_streak = result.current_goal_streak
longest_goal_streak = result.longest_goal_streak

# Just rename the column instead of recreating the DataFrame
df = df.rename(columns={"timeSeconds": "seconds"})

# Calculate cumulative seconds and streak
seconds = df["seconds"].tolist()
dates = df["date"].dt.strftime("%Y/%m/%d").tolist()

df = pd.DataFrame({"date": pd.to_datetime(dates), "seconds": seconds})

# Calculate cumulative seconds and streak
df["cumulative_seconds"] = df["seconds"].cumsum() + initial_time
<<<<<<< HEAD
=======

>>>>>>> e54ee3a1
df["cumulative_minutes"] = df["cumulative_seconds"] / 60
df["cumulative_hours"] = df["cumulative_minutes"] / 60
df["streak"] = (df["seconds"] > 0).astype(int)

# Calculate current streak
df["streak_group"] = (df["streak"] != df["streak"].shift()).cumsum()
df["current_streak"] = df.groupby("streak_group")["streak"].cumsum()
current_streak = df["current_streak"].iloc[-1] if df["streak"].iloc[-1] == 1 else 0

# Calculate all-time longest streak
streak_lengths = df[df["streak"] == 1].groupby("streak_group").size()
longest_streak = streak_lengths.max() if not streak_lengths.empty else 0

# Calculate moving averages
df["7day_avg"] = df["seconds"].rolling(7, min_periods=1).mean()
df["30day_avg"] = df["seconds"].rolling(30, min_periods=1).mean()

avg_seconds_per_day = df["seconds"].mean()

with st.container(border=True):
    st.subheader("Basic Stats")

    # Current stats
    col1, col2, col3, col4 = st.columns(4)
    with col1:
        if initial_time > 0:
            st.metric(
                "Total Hours Watched",
                f"{df['cumulative_hours'].iloc[-1]:.1f}",
                f"including {initial_time / 60:.0f} min initial time",
            )
        else:
            st.metric("Total Hours Watched", f"{df['cumulative_hours'].iloc[-1]:.1f}")
    with col2:
        st.metric("Average Minutes/Day", f"{(avg_seconds_per_day / 60):.1f}")
    with col3:
        st.metric("Current Streak", f"{current_streak} days")
    with col4:
        st.metric("Longest Streak", f"{longest_streak} days")

with st.container(border=True):
    st.subheader("Averages")

    # Total, 30 Day, and 7 Day averages
    col6, col7, col8 = st.columns(3)
    with col6:
        st.metric("Total Average", f"{(avg_seconds_per_day / 60):.1f} min/day")
    with col7:
        st.metric("30-Day Average",
                  f"{(df['30day_avg'].iloc[-1] / 60):.1f} min/day")
    with col8:
        st.metric("7-Day Average",
                  f"{(df['7day_avg'].iloc[-1] / 60):.1f} min/day")

with st.container(border=True):
    st.subheader("Projected Growth")

    # Calculate target milestone
    current_hours = df["cumulative_hours"].iloc[-1]
    upcoming_milestones = [m for m in MILESTONES if m > current_hours][:3]
    target_milestone = (
        upcoming_milestones[2] if len(upcoming_milestones) >= 3 else MILESTONES[-1]
    )

    # Calculate current moving averages for predictions
    current_7day_avg = df["7day_avg"].iloc[-1]
    current_30day_avg = df["30day_avg"].iloc[-1]

    # Generate predictions up to target milestone
    predicted_df = generate_future_predictions(
        df, avg_seconds_per_day, target_milestone
    )
    predicted_df_7day = generate_future_predictions(
        df, current_7day_avg, target_milestone
    )
    predicted_df_30day = generate_future_predictions(
        df, current_30day_avg, target_milestone
    )

    # Create milestone prediction visualization
    fig_prediction = go.Figure()

    # Add historical data
    fig_prediction.add_trace(
        go.Scatter(
            x=df["date"],
            y=df["cumulative_hours"],
            name="Historical Data",
            line=dict(color=COLOUR_PALETTE["primary"]),
            mode="lines+markers",
        )
    )

    # Add predicted data - Overall Average
    fig_prediction.add_trace(
        go.Scatter(
            x=predicted_df["date"],
            y=predicted_df["cumulative_hours"],
            name="Predicted (Overall Avg)",
            line=dict(color=f"{COLOUR_PALETTE['primary']}", dash="dash"),
            mode="lines",
            opacity=0.5,
        )
    )

    # Add predicted data - 7-Day Average
    fig_prediction.add_trace(
        go.Scatter(
            x=predicted_df_7day["date"],
            y=predicted_df_7day["cumulative_hours"],
            name="Predicted (7-Day Avg)",
            line=dict(color=COLOUR_PALETTE["7day_avg"], dash="dot"),
            mode="lines",
            opacity=0.5,
        )
    )

    # Add predicted data - 30-Day Average
    fig_prediction.add_trace(
        go.Scatter(
            x=predicted_df_30day["date"],
            y=predicted_df_30day["cumulative_hours"],
            name="Predicted (30-Day Avg)",
            line=dict(color=COLOUR_PALETTE["30day_avg"], dash="dot"),
            mode="lines",
            opacity=0.5,
        )
    )

    for milestone in MILESTONES:
        color = COLOUR_PALETTE[str(milestone)]
        if milestone <= df["cumulative_hours"].max():
            milestone_date = df[df["cumulative_hours"] >= milestone]["date"].iloc[0]
        elif milestone <= predicted_df["cumulative_hours"].max():
            milestone_date = predicted_df[
                predicted_df["cumulative_hours"] >= milestone
            ]["date"].iloc[0]
        else:
            continue

        fig_prediction.add_shape(
            type="line",
            x0=df["date"].min(),
            x1=milestone_date,
            y0=milestone,
            y1=milestone,
            line=dict(color=color, dash="dash", width=1),
        )

        fig_prediction.add_annotation(
            x=df["date"].min(),
            y=milestone,
            text=f"{milestone} Hours",
            showarrow=False,
            xshift=-5,
            xanchor="right",
            font=dict(color=color),
        )

        fig_prediction.add_annotation(
            x=milestone_date,
            y=milestone,
            text=milestone_date.strftime("%Y-%m-%d"),
            showarrow=True,
            arrowhead=2,
            arrowsize=1,
            arrowcolor=color,
            font=dict(color=color, size=10),
            xanchor="left",
            yanchor="bottom",
        )

    # Find the next 3 upcoming milestones and their dates
    current_hours = df["cumulative_hours"].iloc[-1]
    upcoming_milestones = [m for m in MILESTONES if m > current_hours][:3]
    y_axis_max = (
        upcoming_milestones[2] if len(upcoming_milestones) >= 3 else MILESTONES[-1]
    )

    # Get the date for the third upcoming milestone (or last milestone if less than 3 remain)
    if len(upcoming_milestones) > 0:
        target_milestone = upcoming_milestones[min(2, len(upcoming_milestones) - 1)]
        milestone_data = predicted_df[
            predicted_df["cumulative_hours"] >= target_milestone
        ]
        if len(milestone_data) > 0:
            x_axis_max_date = milestone_data["date"].iloc[0]
        else:
            x_axis_max_date = predicted_df["date"].max()
    else:
        x_axis_max_date = predicted_df["date"].max()

    fig_prediction.update_layout(
        # title='Projected Growth and Milestones',
        xaxis_title="Date",
        yaxis_title="Cumulative Hours",
        showlegend=True,
        height=600,
        margin=dict(l=20, r=20, t=10, b=0),
        yaxis=dict(
            autorange=True,
        ),
        xaxis=dict(
            autorange=True,
        ),
    )

    st.plotly_chart(fig_prediction, use_container_width=True)

with st.container(border=True):
    st.subheader("Additional Graphs")
    # Create tabs for different visualizations
    tab1, tab2, tab3 = st.tabs(["Daily Breakdown", "Moving Averages", "Yearly Heatmap"])

    with tab1:
        # Daily breakdown
        daily_fig = px.bar(
            df,
            x="date",
            y=df["seconds"] / 60,  # Convert to minutes for display
            title="Daily Minutes Watched",
            labels={"value": "Minutes", "date": "Date"},
        )
        daily_fig.update_yaxes(dtick=15, title="Minutes Watched", ticklabelstep=2)
        st.plotly_chart(daily_fig, use_container_width=True)

    with tab2:
        # Moving averages visualization
        moving_avg_fig = go.Figure()

        # Calculate cumulative average (running mean)
        df["cumulative_avg"] = df["seconds"].expanding().mean()

        moving_avg_fig.add_trace(
            go.Scatter(
                x=df["date"],
                y=df["seconds"] / 60,  # Convert to minutes
                name="Daily Minutes",
                mode="markers",
                marker=dict(size=6),
            )
        )

        moving_avg_fig.add_trace(
            go.Scatter(
                x=df["date"],
                y=df["7day_avg"] / 60,  # Convert to minutes
                name="7-day Average",
                line=dict(color=COLOUR_PALETTE["7day_avg"]),
            )
        )

        moving_avg_fig.add_trace(
            go.Scatter(
                x=df["date"],
                y=df["30day_avg"] / 60,  # Convert to minutes
                name="30-day Average",
                line=dict(color=COLOUR_PALETTE["30day_avg"]),
            )
        )

        moving_avg_fig.add_trace(
            go.Scatter(
                x=df["date"],
                y=df["cumulative_avg"] / 60,
                name="Overall Average",
                line=dict(color=COLOUR_PALETTE["primary"], dash="dash"),
            )
        )

        moving_avg_fig.update_layout(
            title="Daily Minutes with Moving Averages",
            xaxis_title="Date",
            yaxis_title="Minutes",
            height=400,
        )

        moving_avg_fig.update_yaxes(dtick=15, title="Minutes Watched", ticklabelstep=2)

        st.plotly_chart(moving_avg_fig, use_container_width=True)

    with tab3:
        # Create a complete year date range
        today = pd.Timestamp.now()
        year_start = pd.Timestamp(today.year, 1, 1)
        year_end = pd.Timestamp(today.year, 12, 31)
        all_dates = pd.date_range(year_start, year_end, freq="D")

        # Create a DataFrame with all dates
        full_year_df = pd.DataFrame({"date": all_dates})
        full_year_df["seconds"] = 0

        # Merge with actual data
        full_year_df = full_year_df.merge(
            df[["date", "seconds"]], on="date", how="left"
        )
        full_year_df["seconds"] = full_year_df["seconds_y"].fillna(0)

        # Calculate week and weekday using isocalendar
        isocalendar_df = full_year_df["date"].dt.isocalendar()
        full_year_df["weekday"] = isocalendar_df["day"]

        # Handle week numbers correctly
        full_year_df["week"] = isocalendar_df["week"]
        # Adjust week numbers for consistency
        mask = (full_year_df["date"].dt.month == 12) & (full_year_df["week"] <= 1)
        full_year_df.loc[mask, "week"] = full_year_df.loc[mask, "week"] + 52
        mask = (full_year_df["date"].dt.month == 1) & (full_year_df["week"] >= 52)
        full_year_df.loc[mask, "week"] = full_year_df.loc[mask, "week"] - 52

        # Rest of the heatmap code remains the same
        heatmap_fig = go.Figure()

        heatmap_fig.add_trace(
            go.Heatmap(
                x=full_year_df["week"],
                y=full_year_df["weekday"],
                z=full_year_df["seconds"] / 60,  # Convert to minutes
                colorscale=[
                    [0, "rgba(227,224,227,.5)"],  # Grey for zeros/future
                    [0.001, "rgb(243,231,154)"],
                    [0.5, "rgb(246,90,109)"],
                    [1, "rgb(126,29,103)"],
                ],
                showscale=True,
                colorbar=dict(title="Minutes"),
                hoverongaps=False,
                hovertemplate="Date: %{customdata}<br>"
                + "Minutes: %{z:.1f}<extra></extra>",
                customdata=full_year_df["date"].dt.strftime("%Y-%m-%d"),
                xgap=3,  # Add 3 pixels gap between columns
                ygap=3,  # Add 3 pixels gap between rows
            )
        )

        # Update layout for GitHub-style appearance
        heatmap_fig.update_layout(
            title="Yearly Activity Heatmap",
            xaxis_title="Week",
            yaxis_title="Day of Week",
            height=300,
            yaxis=dict(
                ticktext=["", "Mon", "Tue", "Wed", "Thu", "Fri", "Sat", "Sun"],
                tickvals=[0, 1, 2, 3, 4, 5, 6, 7],
                showgrid=False,
                autorange="reversed",  # This ensures Mon-Sun order
            ),
            xaxis=dict(
                showgrid=False,
                dtick=1,  # Show all week numbers
                range=[0.5, 53.5],  # Fix the range to show all weeks
            ),
            paper_bgcolor="rgba(0,0,0,0)",
            plot_bgcolor="rgba(0,0,0,0)",
        )

        st.plotly_chart(heatmap_fig, use_container_width=True)

with st.container(border=True):
    # Text predictions
    current_hours = df["cumulative_hours"].iloc[-1]
    col1, col2 = st.columns(2)

    with col1:
        st.subheader("Expected Milestone Dates")

        header_cols = st.columns([2, 3, 3, 3])
        with header_cols[0]:
            st.write("**Milestone**")
        with header_cols[1]:
            st.write("**Overall avg**")
        with header_cols[2]:
            st.write("**7-day avg**")
        with header_cols[3]:
            st.write("**30-day avg**")

        for milestone in MILESTONES:
            if current_hours < milestone:
                days_to_milestone = (
                    (milestone - current_hours) * 3600
                ) / avg_seconds_per_day
<<<<<<< HEAD
=======

>>>>>>> e54ee3a1
                days_to_milestone_7day = (
                    ((milestone - current_hours) * 3600) / current_7day_avg
                    if current_7day_avg > 0
                    else float("inf")
                )
                days_to_milestone_30day = (
                    ((milestone - current_hours) * 3600) / current_30day_avg
                    if current_30day_avg > 0
                    else float("inf")
                )

                predicted_date = df["date"].iloc[-1] + timedelta(days=days_to_milestone)
                predicted_date_7day = df["date"].iloc[-1] + timedelta(
                    days=days_to_milestone_7day
                )
                predicted_date_30day = df["date"].iloc[-1] + timedelta(
                    days=days_to_milestone_30day
                )

                cols = st.columns([2, 3, 3, 3])
                with cols[0]:
                    st.write(f"🗓️ {milestone}h")
                with cols[1]:
                    st.write(
                        f"{predicted_date.strftime('%Y-%m-%d')} ({days_to_milestone:.0f}d)"
                    )
                with cols[2]:
                    st.write(
                        f"{predicted_date_7day.strftime('%Y-%m-%d')} ({days_to_milestone_7day:.0f}d)"
                    )
                with cols[3]:
                    st.write(
                        f"{predicted_date_30day.strftime('%Y-%m-%d')} ({days_to_milestone_30day:.0f}d)"
                    )
<<<<<<< HEAD
=======

>>>>>>> e54ee3a1
            else:
                cols = st.columns([2, 9])
                with cols[0]:
                    st.write(f"🗓️ {milestone}h")
                with cols[1]:
                    st.write("✅ Already achieved!")

    with col2:
        st.subheader("Progress Overview")
        for milestone in MILESTONES:
            if current_hours < milestone:
                percentage = (current_hours / milestone) * 100
                st.write(f"Progress to {milestone} hours: {percentage:.1f}%")
                st.progress(percentage / 100)

with st.container(border=True):
    st.subheader("Additional Insights")
    col1, col2, col3, col4 = st.columns(4)

    with col1:
        # Best day stats
        best_day_idx = df["seconds"].idxmax()
        best_day = df.loc[best_day_idx]
        st.metric(
            "Best Day",
            f"{(best_day['seconds'] / 60):.0f} min",
            f"{best_day['date'].strftime('%a %b %d')}",
        )
        # Add consistency metric
        days_watched = (df["seconds"] > 0).sum()
        consistency = (days_watched / len(df)) * 100
        st.metric(
            "Consistency", f"{consistency:.1f}%", f"{days_watched} of {len(df)} days"
        )

    with col2:
        # Streak information
        st.metric("Current Streak", f"{current_streak} days")
        avg_streak = streak_lengths.mean() if not streak_lengths.empty else 0
        st.metric(
            "Average Streak", f"{avg_streak:.1f} days", f"Best: {longest_streak} days"
        )

        st.metric(
            "Goal Streak",
            f"{current_goal_streak} days",
            f"Best: {longest_goal_streak} days",
        )

    with col3:
        # Time comparisons
        last_7_total = df.tail(7)["seconds"].sum()
        previous_7_total = df.iloc[-14:-7]["seconds"].sum() if len(df) >= 14 else 0
        week_change = last_7_total - previous_7_total
        st.metric(
            "Last 7 Days Total",
            f"{(last_7_total / 60):.0f} min",
            f"{(week_change / 60):+.0f} min vs previous week",
        )

        weekly_avg = df.tail(7)["seconds"].mean()
        st.metric(
            "7-Day Average",
            f"{(weekly_avg / 60):.1f} min/day",
            f"{((weekly_avg - avg_seconds_per_day) / 60):+.1f} vs overall",
        )

    with col4:
        # Achievement metrics
        total_time = df["seconds"].sum()
        milestone_count = sum(m <= df["cumulative_hours"].iloc[-1] for m in MILESTONES)
        st.metric(
            "Total Time",
            f"{(total_time / 60):.0f} min",
            f"{milestone_count} milestones reached",
            delta_color="off",
        )

        goal_rate = (goals_reached / total_days) * 100
        st.metric(
            "Goal Achievement", f"{goals_reached} days", f"{goal_rate:.1f}% of days"
        )


with st.container(border=True):
    st.subheader("Additional Tools")
    result = st.session_state.data
    st.download_button(
        label="📥 Export Data to CSV",
        data=result.df.to_csv(index=False),
        file_name="dreaming_spanish_data.csv",
        mime="text/csv",
    )

# Add date range for context
st.caption(
    f"Data range: {df['date'].min().strftime('%Y-%m-%d')} to "
    f"{df['date'].max().strftime('%Y-%m-%d')}"
)
<|MERGE_RESOLUTION|>--- conflicted
+++ resolved
@@ -19,6 +19,7 @@
 from dotenv import load_dotenv
 import os
 
+from src.utils import generate_future_predictions, get_initial_time, load_data
 from src.utils import generate_future_predictions, get_initial_time, load_data
 
 # Set pandas option for future compatibility
@@ -112,6 +113,7 @@
 result = st.session_state.data
 df = result.df
 initial_time = get_initial_time(token) or 0
+initial_time = get_initial_time(token) or 0
 goals_reached = result.goals_reached
 total_days = result.total_days
 current_goal_streak = result.current_goal_streak
@@ -128,10 +130,6 @@
 
 # Calculate cumulative seconds and streak
 df["cumulative_seconds"] = df["seconds"].cumsum() + initial_time
-<<<<<<< HEAD
-=======
-
->>>>>>> e54ee3a1
 df["cumulative_minutes"] = df["cumulative_seconds"] / 60
 df["cumulative_hours"] = df["cumulative_minutes"] / 60
 df["streak"] = (df["seconds"] > 0).astype(int)
@@ -513,10 +511,6 @@
                 days_to_milestone = (
                     (milestone - current_hours) * 3600
                 ) / avg_seconds_per_day
-<<<<<<< HEAD
-=======
-
->>>>>>> e54ee3a1
                 days_to_milestone_7day = (
                     ((milestone - current_hours) * 3600) / current_7day_avg
                     if current_7day_avg > 0
@@ -551,10 +545,6 @@
                     st.write(
                         f"{predicted_date_30day.strftime('%Y-%m-%d')} ({days_to_milestone_30day:.0f}d)"
                     )
-<<<<<<< HEAD
-=======
-
->>>>>>> e54ee3a1
             else:
                 cols = st.columns([2, 9])
                 with cols[0]:
